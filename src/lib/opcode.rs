--- conflicted
+++ resolved
@@ -241,12 +241,8 @@
 pub enum Operation {
     /// If no action has to be taken.
     None,
-<<<<<<< HEAD
     /// If the gui shall, wait
     /// for the next key press
-=======
-    //// Will wait until keypress
->>>>>>> dbce4251
     Wait,
     /// A command to clear the screen content.
     Clear,
@@ -265,34 +261,16 @@
     },
 }
 
-<<<<<<< HEAD
 
 pub trait ChipOpcodePreProcessHandler {
     fn get_preprocessor(&mut self) -> Option<Box<dyn FnMut()>>;
-=======
-/// A collection of functions needed for resuming a blocking
-/// operation or other functions that have to be called by
-/// the main chip loop instead.
-pub trait ChipCodesSpecial: ProgramCounter {
-    /// This function will have to be called once the
-    /// key press event has happend.
-    ///
-    /// # Argument
-    ///
-    /// * `key` the key that has been changed (in ralation to the keys array)
-    fn resume_after_key(&mut self, key: usize);
->>>>>>> dbce4251
 }
 
 /// These are the traits that have to be full filled for a working opcode
 /// table.
 /// This required the implementation of the ProgramCounter trait as
 /// the step functionality has to be implemented as well.
-<<<<<<< HEAD
 pub trait ChipOpcodes: ProgramCounter + ChipOpcodePreProcessHandler {
-=======
-pub trait ChipOpcodes: ProgramCounter + ChipCodesSpecial {
->>>>>>> dbce4251
     /// will calculate the programs step by a single step
     fn calc(&mut self, opcode: Opcode) -> Result<Operation, String> {
         // run the preprocessure closures 
