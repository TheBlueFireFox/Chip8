--- conflicted
+++ resolved
@@ -1,11 +1,3 @@
-<<<<<<< HEAD
-use opcode::ChipOpcodePreProcessHandler;
-=======
-use opcode::{ChipCodesSpecial, OPCODE_MASK_00FF, OPCODE_MASK_F000};
-
-use crate::definitions::KEYBOARD_SIZE;
->>>>>>> dbce4251
-
 use {
     crate::{
         definitions::{
@@ -15,7 +7,8 @@
         devices::Keyboard,
         fontset::FONSET,
         opcode::{
-            self, ChipOpcodes, Opcode, OpcodeTrait, Operation, ProgramCounter, ProgramCounterStep,
+            self, ChipOpcodePreProcessHandler, ChipOpcodes, Opcode, OpcodeTrait, Operation,
+            ProgramCounter, ProgramCounterStep,
         },
         resources::Rom,
     },
@@ -183,17 +176,6 @@
     }
 }
 
-impl ChipCodesSpecial for ChipSet {
-    fn resume_after_key(&mut self, key: usize) {
-        // FX07
-        // Sets VX to the value of the delay timer.
-        debug_assert_eq!(self.opcode & (OPCODE_MASK_00FF ^ OPCODE_MASK_F000), 0xF00A, "Incorrect opcode while calling this function.");
-        let x = self.opcode.x();
-        self.registers[x] = self.keyboard[key] as u8;
-        self.step(ProgramCounterStep::Next); 
-    }
-}
-
 impl ProgramCounter for ChipSet {
     fn step(&mut self, step: ProgramCounterStep) {
         match step {
@@ -466,10 +448,7 @@
     fn f(&mut self, opcode: Opcode) -> Result<(ProgramCounterStep, Operation), String> {
         let (x, nn) = opcode.xnn();
         let mut op = Operation::None;
-<<<<<<< HEAD
-=======
         let mut pcs = ProgramCounterStep::Next;
->>>>>>> dbce4251
         match nn {
             0x07 => {
                 // FX07
@@ -481,12 +460,8 @@
                 // A key press is awaited, and then stored in VX. (Blocking Operation. All
                 // instruction halted until next key event)
                 op = Operation::Wait;
-<<<<<<< HEAD
                 let callback_on_keypress = || {};
                 self.preprocessor = Some(Box::new(callback_on_keypress));
-=======
-                pcs = ProgramCounterStep::None;
->>>>>>> dbce4251
             }
             0x15 => {
                 // FX15
@@ -554,10 +529,6 @@
                 ))
             }
         }
-<<<<<<< HEAD
-        Ok((ProgramCounterStep::Next, op))
-=======
         Ok((pcs, op))
->>>>>>> dbce4251
     }
 }